--- conflicted
+++ resolved
@@ -74,11 +74,6 @@
 	data: string;
 	driverParam: string;
 	enumValues: undefined;
-<<<<<<< HEAD
-	generated: undefined;
-	identity: undefined;
-=======
->>>>>>> 8366ccac
 }>;
 
 export class PgTimestampStringBuilder<T extends ColumnBuilderBaseConfig<'string', 'PgTimestampString'>>
