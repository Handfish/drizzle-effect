--- conflicted
+++ resolved
@@ -34,13 +34,8 @@
 				}
 
 				return new Proxy(
-<<<<<<< HEAD
 					new WithSubquery(qb.getSQL(), qb.getSelectedFields() as SelectedFields, alias, true),
-					new SelectionProxyHandler({ alias, sqlAliasedBehavior: 'alias', sqlBehavior: 'error' }),
-=======
-					new WithSubquery(qb.getSQL(), qb.getSelection() as SelectFields, alias, true),
 					new SelectionProxyHandler({ alias, sqlAliasedBehavior: 'subquery_selection', sqlBehavior: 'error' }),
->>>>>>> 9a4dd680
 				) as WithSubqueryWithSelection<TSelection, TAlias>;
 			},
 		};
