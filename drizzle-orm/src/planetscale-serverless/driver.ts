<<<<<<< HEAD
import type { Config, Connection } from '@planetscale/database';
=======
import type { Config } from '@planetscale/database';
>>>>>>> 526996bd
import { Client } from '@planetscale/database';
import { entityKind } from '~/entity.ts';
import type { Logger } from '~/logger.ts';
import { DefaultLogger } from '~/logger.ts';
import { MySqlDatabase } from '~/mysql-core/db.ts';
import { MySqlDialect } from '~/mysql-core/dialect.ts';
import {
	createTableRelationsHelpers,
	extractTablesRelationalConfig,
	type RelationalSchemaConfig,
	type TablesRelationalConfig,
} from '~/relations.ts';
<<<<<<< HEAD
import type { DrizzleConfig, IfNotImported, ImportTypeError } from '~/utils.ts';
=======
import { type DrizzleConfig, type IfNotImported, type ImportTypeError, isConfig } from '~/utils.ts';
>>>>>>> 526996bd
import type { PlanetScalePreparedQueryHKT, PlanetscaleQueryResultHKT } from './session.ts';
import { PlanetscaleSession } from './session.ts';

export interface PlanetscaleSDriverOptions {
	logger?: Logger;
}

export class PlanetScaleDatabase<
	TSchema extends Record<string, unknown> = Record<string, never>,
> extends MySqlDatabase<PlanetscaleQueryResultHKT, PlanetScalePreparedQueryHKT, TSchema> {
	static override readonly [entityKind]: string = 'PlanetScaleDatabase';
}

function construct<
	TSchema extends Record<string, unknown> = Record<string, never>,
	TClient extends Client = Client,
>(
	client: TClient,
	config: DrizzleConfig<TSchema> = {},
): PlanetScaleDatabase<TSchema> & {
	$client: TClient;
} {
	// Client is not Drizzle Object, so we can ignore this rule here
	// eslint-disable-next-line no-instanceof/no-instanceof
	if (!(client instanceof Client)) {
		throw new Error(`Warning: You need to pass an instance of Client:

import { Client } from "@planetscale/database";

const client = new Client({
  host: process.env["DATABASE_HOST"],
  username: process.env["DATABASE_USERNAME"],
  password: process.env["DATABASE_PASSWORD"],
});

const db = drizzle(client);
		`);
	}

	const dialect = new MySqlDialect({ casing: config.casing });
	let logger;
	if (config.logger === true) {
		logger = new DefaultLogger();
	} else if (config.logger !== false) {
		logger = config.logger;
	}

	let schema: RelationalSchemaConfig<TablesRelationalConfig> | undefined;
	if (config.schema) {
		const tablesConfig = extractTablesRelationalConfig(
			config.schema,
			createTableRelationsHelpers,
		);
		schema = {
			fullSchema: config.schema,
			schema: tablesConfig.tables,
			tableNamesMap: tablesConfig.tableNamesMap,
		};
	}

	const session = new PlanetscaleSession(client, dialect, undefined, schema, { logger });
	const db = new PlanetScaleDatabase(dialect, session, schema as any, 'planetscale') as PlanetScaleDatabase<TSchema>;
	(<any> db).$client = client;

	return db as any;
}

export function drizzle<
	TSchema extends Record<string, unknown> = Record<string, never>,
	TClient extends Client = Client,
>(
	...params: IfNotImported<
		Config,
		[ImportTypeError<'@planetscale/database'>],
		[
			TClient | string,
		] | [
			TClient | string,
			DrizzleConfig<TSchema>,
		] | [
			(
				& DrizzleConfig<TSchema>
				& ({
					connection: string | Config;
				} | {
					client: TClient;
				})
			),
		]
	>
): PlanetScaleDatabase<TSchema> & {
	$client: TClient;
} {
<<<<<<< HEAD
	// eslint-disable-next-line no-instanceof/no-instanceof
	if (params[0] instanceof Client) {
		return construct(params[0] as TClient, params[1] as DrizzleConfig<TSchema> | undefined) as any;
	}

	if (typeof params[0] === 'object') {
=======
	if (typeof params[0] === 'string') {
		const instance = new Client({
			url: params[0],
		});

		return construct(instance, params[1]) as any;
	}

	if (isConfig(params[0])) {
>>>>>>> 526996bd
		const { connection, client, ...drizzleConfig } = params[0] as
			& { connection?: Config | string; client?: TClient }
			& DrizzleConfig;

		if (client) return construct(client, drizzleConfig) as any;

		const instance = typeof connection === 'string'
			? new Client({
				url: connection,
			})
			: new Client(
				connection!,
			);

		return construct(instance, drizzleConfig) as any;
	}

<<<<<<< HEAD
	const instance = new Client({
		url: params[0],
	});

	return construct(instance, params[1]) as any;
=======
	return construct(params[0] as TClient, params[1] as DrizzleConfig<TSchema> | undefined) as any;
>>>>>>> 526996bd
}

export namespace drizzle {
	export function mock<TSchema extends Record<string, unknown> = Record<string, never>>(
		config?: DrizzleConfig<TSchema>,
	): PlanetScaleDatabase<TSchema> & {
		$client: '$client is not available on drizzle.mock()';
	} {
		return construct({} as any, config) as any;
	}
}<|MERGE_RESOLUTION|>--- conflicted
+++ resolved
@@ -1,8 +1,4 @@
-<<<<<<< HEAD
-import type { Config, Connection } from '@planetscale/database';
-=======
 import type { Config } from '@planetscale/database';
->>>>>>> 526996bd
 import { Client } from '@planetscale/database';
 import { entityKind } from '~/entity.ts';
 import type { Logger } from '~/logger.ts';
@@ -15,11 +11,7 @@
 	type RelationalSchemaConfig,
 	type TablesRelationalConfig,
 } from '~/relations.ts';
-<<<<<<< HEAD
-import type { DrizzleConfig, IfNotImported, ImportTypeError } from '~/utils.ts';
-=======
 import { type DrizzleConfig, type IfNotImported, type ImportTypeError, isConfig } from '~/utils.ts';
->>>>>>> 526996bd
 import type { PlanetScalePreparedQueryHKT, PlanetscaleQueryResultHKT } from './session.ts';
 import { PlanetscaleSession } from './session.ts';
 
@@ -113,14 +105,6 @@
 ): PlanetScaleDatabase<TSchema> & {
 	$client: TClient;
 } {
-<<<<<<< HEAD
-	// eslint-disable-next-line no-instanceof/no-instanceof
-	if (params[0] instanceof Client) {
-		return construct(params[0] as TClient, params[1] as DrizzleConfig<TSchema> | undefined) as any;
-	}
-
-	if (typeof params[0] === 'object') {
-=======
 	if (typeof params[0] === 'string') {
 		const instance = new Client({
 			url: params[0],
@@ -130,7 +114,6 @@
 	}
 
 	if (isConfig(params[0])) {
->>>>>>> 526996bd
 		const { connection, client, ...drizzleConfig } = params[0] as
 			& { connection?: Config | string; client?: TClient }
 			& DrizzleConfig;
@@ -148,15 +131,7 @@
 		return construct(instance, drizzleConfig) as any;
 	}
 
-<<<<<<< HEAD
-	const instance = new Client({
-		url: params[0],
-	});
-
-	return construct(instance, params[1]) as any;
-=======
 	return construct(params[0] as TClient, params[1] as DrizzleConfig<TSchema> | undefined) as any;
->>>>>>> 526996bd
 }
 
 export namespace drizzle {
