{
	"name": "drizzle-orm-mysql",
<<<<<<< HEAD
	"version": "0.15.0",
=======
	"version": "0.14.3",
>>>>>>> b1b2b7a1
	"description": "Drizzle ORM package for MySQL database",
	"main": "index.js",
	"types": "index.d.ts",
	"scripts": {
		"build": "tsc -p tsconfig.build.json && resolve-tspaths",
		"test:types": "cd tests && tsc",
		"pack": "cp README.md package.json dist/ && (cd dist && pnpm pack --pack-destination ..) && rm -f package.tgz && mv *.tgz package.tgz",
		"publish": "npm publish package.tgz",
		"release": "pnpm build && pnpm run pack && pnpm run publish",
		"release:beta": "pnpm build && pnpm run pack && pnpm run publish --tag beta",
		"build:int": "pnpm build && pnpm run pack"
	},
	"publishConfig": {
		"access": "public"
	},
	"repository": {
		"type": "git",
		"url": "git+https://github.com/drizzle-team/drizzle-orm.git"
	},
	"keywords": [
		"orm",
		"mysql",
		"database",
		"sql",
		"typescript",
		"drizzle",
		"drizzle-orm",
		"drizzle-orm-mysql"
	],
	"author": "Drizzle Team",
	"license": "Apache-2.0",
	"bugs": {
		"url": "https://github.com/drizzle-team/drizzle-orm/issues"
	},
	"homepage": "https://github.com/drizzle-team/drizzle-orm#readme",
	"peerDependencies": {
		"drizzle-orm": ">=0.15 <0.16",
		"mysql2": ">=2 <3"
	},
	"peerDependenciesMeta": {
		"mysql2": {
			"optional": true
		}
	},
	"devDependencies": {
		"@types/node": "^18.11.12",
		"drizzle-orm": "link:../drizzle-orm/src",
		"mysql2": "^2.3.3"
	}
}<|MERGE_RESOLUTION|>--- conflicted
+++ resolved
@@ -1,10 +1,6 @@
 {
 	"name": "drizzle-orm-mysql",
-<<<<<<< HEAD
 	"version": "0.15.0",
-=======
-	"version": "0.14.3",
->>>>>>> b1b2b7a1
 	"description": "Drizzle ORM package for MySQL database",
 	"main": "index.js",
 	"types": "index.d.ts",
