{
  "name": "integration-tests",
  "version": "1.0.0",
  "description": "",
  "type": "module",
  "scripts": {
    "test:types": "tsc",
<<<<<<< HEAD
    "test": "pnpm test:ava && pnpm test:esm && pnpm test:rqb",
    "test:ava": "ava tests --timeout=60s --serial",
=======
    "test": "NODE_OPTIONS='--loader=tsx --no-warnings' ava --timeout=60s --serial && pnpm test:esm && pnpm test:rqb",
>>>>>>> 6d706c17
    "test:rqb": "vitest run --no-threads",
    "test:esm": "node tests/imports.test.mjs && node tests/imports.test.cjs"
  },
  "ava": {
    "files": [
      "tests/**/*.test.{ts,cts,mts,js,cjs,mjs}",
      "!tests/imports.test.mjs",
      "!tests/imports.test.cjs",
      "!tests/awsdatapi.alltypes.test.ts",
      "!tests/neon-http.test.ts",
      "!tests/awsdatapi.test.ts",
      "!tests/planetscale-serverless/**/*.ts",
      "!tests/bun/**/*",
      "!tests/vercel-pg.test.ts",
      "!tests/relational/**/*",
      "!tests/libsql-batch.test.ts",
      "!tests/d1-batch.test.ts",
      "!tests/replicas/**/*",
      "!tests/imports/**/*"
    ],
    "extensions": {
      "ts": "module"
    },
    "nodeArguments": [
      "--loader=tsx"
    ]
  },
  "keywords": [],
  "author": "Drizzle Team",
  "license": "Apache-2.0",
  "private": true,
  "devDependencies": {
    "@neondatabase/serverless": "0.4.24",
    "@originjs/vite-plugin-commonjs": "^1.0.3",
    "@types/axios": "^0.14.0",
    "@types/better-sqlite3": "^7.6.4",
    "@types/dockerode": "^3.3.18",
    "@types/express": "^4.17.16",
    "@types/node": "^20.2.5",
    "@types/pg": "^8.10.1",
    "@types/sql.js": "^1.4.4",
    "@types/uuid": "^9.0.1",
    "@vitest/ui": "^0.31.4",
    "ava": "^5.3.0",
    "axios": "^1.4.0",
    "tsx": "^3.12.7",
    "vite": "^4.3.9",
    "vite-tsconfig-paths": "^4.2.0",
    "zx": "^7.2.2"
  },
  "dependencies": {
    "@aws-sdk/client-rds-data": "^3.345.0",
    "@aws-sdk/credential-providers": "^3.345.0",
    "@libsql/client": "^0.1.6",
    "@miniflare/d1": "^2.14.0",
    "@miniflare/shared": "^2.14.0",
    "@planetscale/database": "^1.7.0",
    "@typescript/analyze-trace": "^0.10.0",
    "@vercel/postgres": "^0.3.0",
    "better-sqlite3": "^8.4.0",
    "dockerode": "^3.3.4",
    "dotenv": "^16.1.4",
    "drizzle-typebox": "workspace:../drizzle-typebox/dist",
    "drizzle-valibot": "workspace:../drizzle-valibot/dist",
    "drizzle-zod": "workspace:../drizzle-zod/dist",
    "express": "^4.18.2",
    "get-port": "^7.0.0",
    "mysql2": "^3.3.3",
    "pg": "^8.11.0",
    "postgres": "^3.3.5",
    "source-map-support": "^0.5.21",
    "sql.js": "^1.8.0",
    "sqlite3": "^5.1.4",
    "uuid": "^9.0.0",
    "uvu": "^0.5.6",
    "vitest": "^0.31.4",
    "zod": "^3.20.2"
  }
}<|MERGE_RESOLUTION|>--- conflicted
+++ resolved
@@ -5,12 +5,8 @@
   "type": "module",
   "scripts": {
     "test:types": "tsc",
-<<<<<<< HEAD
     "test": "pnpm test:ava && pnpm test:esm && pnpm test:rqb",
-    "test:ava": "ava tests --timeout=60s --serial",
-=======
-    "test": "NODE_OPTIONS='--loader=tsx --no-warnings' ava --timeout=60s --serial && pnpm test:esm && pnpm test:rqb",
->>>>>>> 6d706c17
+    "test:ava": "NODE_OPTIONS='--loader=tsx --no-warnings' ava tests --timeout=60s --serial",
     "test:rqb": "vitest run --no-threads",
     "test:esm": "node tests/imports.test.mjs && node tests/imports.test.cjs"
   },
