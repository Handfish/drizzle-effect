--- conflicted
+++ resolved
@@ -262,11 +262,7 @@
 		{ name: 'Jane' },
 		{ name: 'George' },
 		{ name: 'Austin' },
-<<<<<<< HEAD
-  ]).run();
-=======
 	]).run();
->>>>>>> 071f4634
 	const result = await db.select({ id: usersTable.id, name: usersTable.name }).from(usersTable).all();
 
 	t.deepEqual(result, [
@@ -379,13 +375,8 @@
 		{ name: 'John' },
 		{ name: 'Bruce', json: ['foo', 'bar'] },
 		{ name: 'Jane' },
-<<<<<<< HEAD
 		{ name: 'Austin', verified: true },
-  ]).run();
-=======
-		{ name: 'Austin', verified: 1 },
 	]).run();
->>>>>>> 071f4634
 	const result = await db.select({
 		id: usersTable.id,
 		name: usersTable.name,
@@ -408,13 +399,8 @@
 		{ name: 'John' },
 		{ name: 'Bruce', json: ['foo', 'bar'] },
 		{ name: 'Jane' },
-<<<<<<< HEAD
 		{ name: 'Austin', verified: true },
-  ])
-=======
-		{ name: 'Austin', verified: 1 },
 	])
->>>>>>> 071f4634
 		.returning({
 			id: usersTable.id,
 			name: usersTable.name,
@@ -889,11 +875,7 @@
 		{ region: 'US', product: 'A', amount: 40, quantity: 4 },
 		{ region: 'US', product: 'B', amount: 40, quantity: 4 },
 		{ region: 'US', product: 'B', amount: 50, quantity: 5 },
-<<<<<<< HEAD
-  ]).run();
-=======
 	]).run();
->>>>>>> 071f4634
 
 	const regionalSales = await db
 		.$with('regional_sales')
@@ -1010,17 +992,10 @@
 	await db.insert(citiesTable).values([{ name: 'London' }, { name: 'Paris' }, { name: 'New York' }]).run();
 
 	await db.insert(users2Table).values([
-<<<<<<< HEAD
-    { name: 'John', cityId: 1 },
-    { name: 'Jane', cityId: 1 }, 
-    { name: 'Jack', cityId: 2 },
-  ]).run();
-=======
 		{ name: 'John', cityId: 1 },
 		{ name: 'Jane', cityId: 1 },
 		{ name: 'Jack', cityId: 2 },
 	]).run();
->>>>>>> 071f4634
 
 	const result = await db
 		.select({
