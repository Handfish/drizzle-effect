import { any, boolean, enum as enumType, literal, object, record, string, TypeOf, union } from 'zod';
import { mapValues, originUUID } from '../global';

// ------- V3 --------
const index = object({
	name: string(),
	columns: string().array(),
	isUnique: boolean(),
	using: enumType(['btree', 'hash']).optional(),
	algorithm: enumType(['default', 'inplace', 'copy']).optional(),
	lock: enumType(['default', 'none', 'shared', 'exclusive']).optional(),
}).strict();

const fk = object({
	name: string(),
	tableFrom: string(),
	columnsFrom: string().array(),
	tableTo: string(),
	columnsTo: string().array(),
	onUpdate: string().optional(),
	onDelete: string().optional(),
}).strict();

const column = object({
	name: string(),
	type: string(),
	primaryKey: boolean(),
	notNull: boolean(),
	autoincrement: boolean().optional(),
	default: any().optional(),
	onUpdate: any().optional(),
	generated: object({
		type: enumType(['stored', 'virtual']),
		as: string(),
	}).optional(),
}).strict();

const tableV3 = object({
	name: string(),
	columns: record(string(), column),
	indexes: record(string(), index),
	foreignKeys: record(string(), fk),
}).strict();

const compositePK = object({
	name: string(),
	columns: string().array(),
}).strict();

const uniqueConstraint = object({
	name: string(),
	columns: string().array(),
}).strict();

const checkConstraint = object({
	name: string(),
	value: string(),
}).strict();

const tableV4 = object({
	name: string(),
	schema: string().optional(),
	columns: record(string(), column),
	indexes: record(string(), index),
	foreignKeys: record(string(), fk),
}).strict();

const table = object({
	name: string(),
	columns: record(string(), column),
	indexes: record(string(), index),
	foreignKeys: record(string(), fk),
	compositePrimaryKeys: record(string(), compositePK),
	uniqueConstraints: record(string(), uniqueConstraint).default({}),
	checkConstraint: record(string(), checkConstraint).default({}),
}).strict();

const viewMeta = object({
	algorithm: enumType(['undefined', 'merge', 'temptable']),
	sqlSecurity: enumType(['definer', 'invoker']),
	withCheckOption: enumType(['local', 'cascaded']).optional(),
}).strict();

export const view = object({
	name: string(),
	columns: record(string(), column),
	definition: string().optional(),
	isExisting: boolean(),
}).strict().merge(viewMeta);
type SquasherViewMeta = Omit<TypeOf<typeof viewMeta>, 'definer'>;

export const kitInternals = object({
	tables: record(
		string(),
		object({
			columns: record(
				string(),
				object({ isDefaultAnExpression: boolean().optional() }).optional(),
			),
		}).optional(),
	).optional(),
	indexes: record(
		string(),
		object({
			columns: record(
				string(),
				object({ isExpression: boolean().optional() }).optional(),
			),
		}).optional(),
	).optional(),
}).optional();

// use main dialect
const dialect = literal('mysql');

const schemaHash = object({
	id: string(),
	prevId: string(),
});

export const schemaInternalV3 = object({
	version: literal('3'),
	dialect: dialect,
	tables: record(string(), tableV3),
}).strict();

export const schemaInternalV4 = object({
	version: literal('4'),
	dialect: dialect,
	tables: record(string(), tableV4),
	schemas: record(string(), string()),
}).strict();

export const schemaInternalV5 = object({
	version: literal('5'),
	dialect: dialect,
	tables: record(string(), table),
	schemas: record(string(), string()),
	_meta: object({
		schemas: record(string(), string()),
		tables: record(string(), string()),
		columns: record(string(), string()),
	}),
	internal: kitInternals,
}).strict();

export const schemaInternal = object({
	version: literal('5'),
	dialect: dialect,
	tables: record(string(), table),
	views: record(string(), view),
	_meta: object({
		tables: record(string(), string()),
		columns: record(string(), string()),
	}),
	internal: kitInternals,
}).strict();

export const schemaV3 = schemaInternalV3.merge(schemaHash);
export const schemaV4 = schemaInternalV4.merge(schemaHash);
export const schemaV5 = schemaInternalV5.merge(schemaHash);
export const schema = schemaInternal.merge(schemaHash);

const tableSquashedV4 = object({
	name: string(),
	schema: string().optional(),
	columns: record(string(), column),
	indexes: record(string(), string()),
	foreignKeys: record(string(), string()),
}).strict();

const tableSquashed = object({
	name: string(),
	columns: record(string(), column),
	indexes: record(string(), string()),
	foreignKeys: record(string(), string()),
	compositePrimaryKeys: record(string(), string()),
	uniqueConstraints: record(string(), string()).default({}),
	checkConstraints: record(string(), string()).default({}),
}).strict();

const viewSquashed = view.omit({
	algorithm: true,
	sqlSecurity: true,
	withCheckOption: true,
}).extend({ meta: string() });

export const schemaSquashed = object({
	version: literal('5'),
	dialect: dialect,
	tables: record(string(), tableSquashed),
	views: record(string(), viewSquashed),
}).strict();

export const schemaSquashedV4 = object({
	version: literal('4'),
	dialect: dialect,
	tables: record(string(), tableSquashedV4),
	schemas: record(string(), string()),
}).strict();

export type Dialect = TypeOf<typeof dialect>;
export type Column = TypeOf<typeof column>;
export type Table = TypeOf<typeof table>;
export type TableV4 = TypeOf<typeof tableV4>;
export type MySqlSchema = TypeOf<typeof schema>;
export type MySqlSchemaV3 = TypeOf<typeof schemaV3>;
export type MySqlSchemaV4 = TypeOf<typeof schemaV4>;
export type MySqlSchemaV5 = TypeOf<typeof schemaV5>;
export type MySqlSchemaInternal = TypeOf<typeof schemaInternal>;
export type MySqlKitInternals = TypeOf<typeof kitInternals>;
export type MySqlSchemaSquashed = TypeOf<typeof schemaSquashed>;
export type MySqlSchemaSquashedV4 = TypeOf<typeof schemaSquashedV4>;
export type Index = TypeOf<typeof index>;
export type ForeignKey = TypeOf<typeof fk>;
export type PrimaryKey = TypeOf<typeof compositePK>;
export type UniqueConstraint = TypeOf<typeof uniqueConstraint>;
<<<<<<< HEAD
export type CheckConstraint = TypeOf<typeof checkConstraint>;
=======
export type View = TypeOf<typeof view>;
export type ViewSquashed = TypeOf<typeof viewSquashed>;
>>>>>>> 8c3e1b5f

export const MySqlSquasher = {
	squashIdx: (idx: Index) => {
		index.parse(idx);
		return `${idx.name};${idx.columns.join(',')};${idx.isUnique};${idx.using ?? ''};${idx.algorithm ?? ''};${
			idx.lock ?? ''
		}`;
	},
	unsquashIdx: (input: string): Index => {
		const [name, columnsString, isUnique, using, algorithm, lock] = input.split(';');
		const destructed = {
			name,
			columns: columnsString.split(','),
			isUnique: isUnique === 'true',
			using: using ? using : undefined,
			algorithm: algorithm ? algorithm : undefined,
			lock: lock ? lock : undefined,
		};
		return index.parse(destructed);
	},
	squashPK: (pk: PrimaryKey) => {
		return `${pk.name};${pk.columns.join(',')}`;
	},
	unsquashPK: (pk: string): PrimaryKey => {
		const splitted = pk.split(';');
		return { name: splitted[0], columns: splitted[1].split(',') };
	},
	squashUnique: (unq: UniqueConstraint) => {
		return `${unq.name};${unq.columns.join(',')}`;
	},
	unsquashUnique: (unq: string): UniqueConstraint => {
		const [name, columns] = unq.split(';');
		return { name, columns: columns.split(',') };
	},
	squashFK: (fk: ForeignKey) => {
		return `${fk.name};${fk.tableFrom};${fk.columnsFrom.join(',')};${fk.tableTo};${fk.columnsTo.join(',')};${
			fk.onUpdate ?? ''
		};${fk.onDelete ?? ''}`;
	},
	unsquashFK: (input: string): ForeignKey => {
		const [
			name,
			tableFrom,
			columnsFromStr,
			tableTo,
			columnsToStr,
			onUpdate,
			onDelete,
		] = input.split(';');

		const result: ForeignKey = fk.parse({
			name,
			tableFrom,
			columnsFrom: columnsFromStr.split(','),
			tableTo,
			columnsTo: columnsToStr.split(','),
			onUpdate,
			onDelete,
		});
		return result;
	},
<<<<<<< HEAD
	squashCheck: (input: CheckConstraint): string => {
		return `${input.name};${input.value}`;
	},
	unsquashCheck: (input: string): CheckConstraint => {
		const [name, value] = input.split(';');

		return { name, value };
=======
	squashView: (view: View): string => {
		return `${view.algorithm};${view.sqlSecurity};${view.withCheckOption}`;
	},
	unsquashView: (meta: string): SquasherViewMeta => {
		const [algorithm, sqlSecurity, withCheckOption] = meta.split(';');
		const toReturn = {
			algorithm: algorithm,
			sqlSecurity: sqlSecurity,
			withCheckOption: withCheckOption !== 'undefined' ? withCheckOption : undefined,
		};

		return viewMeta.parse(toReturn);
>>>>>>> 8c3e1b5f
	},
};

export const squashMysqlSchemeV4 = (
	json: MySqlSchemaV4,
): MySqlSchemaSquashedV4 => {
	const mappedTables = Object.fromEntries(
		Object.entries(json.tables).map((it) => {
			const squashedIndexes = mapValues(it[1].indexes, (index) => {
				return MySqlSquasher.squashIdx(index);
			});

			const squashedFKs = mapValues(it[1].foreignKeys, (fk) => {
				return MySqlSquasher.squashFK(fk);
			});

			return [
				it[0],
				{
					name: it[1].name,
					schema: it[1].schema,
					columns: it[1].columns,
					indexes: squashedIndexes,
					foreignKeys: squashedFKs,
				},
			];
		}),
	);
	return {
		version: '4',
		dialect: json.dialect,
		tables: mappedTables,
		schemas: json.schemas,
	};
};

export const squashMysqlScheme = (json: MySqlSchema): MySqlSchemaSquashed => {
	const mappedTables = Object.fromEntries(
		Object.entries(json.tables).map((it) => {
			const squashedIndexes = mapValues(it[1].indexes, (index) => {
				return MySqlSquasher.squashIdx(index);
			});

			const squashedFKs = mapValues(it[1].foreignKeys, (fk) => {
				return MySqlSquasher.squashFK(fk);
			});

			const squashedPKs = mapValues(it[1].compositePrimaryKeys, (pk) => {
				return MySqlSquasher.squashPK(pk);
			});

			const squashedUniqueConstraints = mapValues(
				it[1].uniqueConstraints,
				(unq) => {
					return MySqlSquasher.squashUnique(unq);
				},
			);

			const squashedCheckConstraints = mapValues(it[1].checkConstraint, (check) => {
				return MySqlSquasher.squashCheck(check);
			});

			return [
				it[0],
				{
					name: it[1].name,
					columns: it[1].columns,
					indexes: squashedIndexes,
					foreignKeys: squashedFKs,
					compositePrimaryKeys: squashedPKs,
					uniqueConstraints: squashedUniqueConstraints,
					checkConstraints: squashedCheckConstraints,
				},
			];
		}),
	);

	const mappedViews = Object.fromEntries(
		Object.entries(json.views).map(([key, value]) => {
			const meta = MySqlSquasher.squashView(value);

			return [key, {
				name: value.name,
				isExisting: value.isExisting,
				columns: value.columns,
				definition: value.definition,
				meta,
			}];
		}),
	);

	return {
		version: '5',
		dialect: json.dialect,
		tables: mappedTables,
		views: mappedViews,
	};
};

export const mysqlSchema = schema;
export const mysqlSchemaV3 = schemaV3;
export const mysqlSchemaV4 = schemaV4;
export const mysqlSchemaV5 = schemaV5;
export const mysqlSchemaSquashed = schemaSquashed;

// no prev version
export const backwardCompatibleMysqlSchema = union([mysqlSchemaV5, schema]);

export const dryMySql = mysqlSchema.parse({
	version: '5',
	dialect: 'mysql',
	id: originUUID,
	prevId: '',
	tables: {},
	schemas: {},
	views: {},
	_meta: {
		schemas: {},
		tables: {},
		columns: {},
	},
});<|MERGE_RESOLUTION|>--- conflicted
+++ resolved
@@ -215,12 +215,9 @@
 export type ForeignKey = TypeOf<typeof fk>;
 export type PrimaryKey = TypeOf<typeof compositePK>;
 export type UniqueConstraint = TypeOf<typeof uniqueConstraint>;
-<<<<<<< HEAD
 export type CheckConstraint = TypeOf<typeof checkConstraint>;
-=======
 export type View = TypeOf<typeof view>;
 export type ViewSquashed = TypeOf<typeof viewSquashed>;
->>>>>>> 8c3e1b5f
 
 export const MySqlSquasher = {
 	squashIdx: (idx: Index) => {
@@ -282,7 +279,6 @@
 		});
 		return result;
 	},
-<<<<<<< HEAD
 	squashCheck: (input: CheckConstraint): string => {
 		return `${input.name};${input.value}`;
 	},
@@ -290,7 +286,7 @@
 		const [name, value] = input.split(';');
 
 		return { name, value };
-=======
+	},
 	squashView: (view: View): string => {
 		return `${view.algorithm};${view.sqlSecurity};${view.withCheckOption}`;
 	},
@@ -303,7 +299,6 @@
 		};
 
 		return viewMeta.parse(toReturn);
->>>>>>> 8c3e1b5f
 	},
 };
 
