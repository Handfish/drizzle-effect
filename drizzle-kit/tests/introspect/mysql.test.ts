import Docker from 'dockerode';
import { SQL, sql } from 'drizzle-orm';
<<<<<<< HEAD
import { char, check, int, mysqlTable, serial, text, varchar } from 'drizzle-orm/mysql-core';
=======
import { char, int, mysqlTable, mysqlView, text, varchar } from 'drizzle-orm/mysql-core';
>>>>>>> 8c3e1b5f
import * as fs from 'fs';
import getPort from 'get-port';
import { Connection, createConnection } from 'mysql2/promise';
import { introspectMySQLToFile } from 'tests/schemaDiffer';
import { v4 as uuid } from 'uuid';
import { afterAll, beforeAll, expect, test } from 'vitest';

let client: Connection;
let mysqlContainer: Docker.Container;

async function createDockerDB(): Promise<string> {
	const docker = new Docker();
	const port = await getPort({ port: 3306 });
	const image = 'mysql:8';

	const pullStream = await docker.pull(image);
	await new Promise((resolve, reject) =>
		// eslint-disable-next-line @typescript-eslint/no-unsafe-argument
		docker.modem.followProgress(pullStream, (err) => err ? reject(err) : resolve(err))
	);

	mysqlContainer = await docker.createContainer({
		Image: image,
		Env: ['MYSQL_ROOT_PASSWORD=mysql', 'MYSQL_DATABASE=drizzle'],
		name: `drizzle-integration-tests-${uuid()}`,
		HostConfig: {
			AutoRemove: true,
			PortBindings: {
				'3306/tcp': [{ HostPort: `${port}` }],
			},
		},
	});

	await mysqlContainer.start();

	return `mysql://root:mysql@127.0.0.1:${port}/drizzle`;
}

beforeAll(async () => {
	const connectionString = process.env.MYSQL_CONNECTION_STRING ?? await createDockerDB();

	const sleep = 1000;
	let timeLeft = 20000;
	let connected = false;
	let lastError: unknown | undefined;
	do {
		try {
			client = await createConnection(connectionString);
			await client.connect();
			connected = true;
			break;
		} catch (e) {
			lastError = e;
			await new Promise((resolve) => setTimeout(resolve, sleep));
			timeLeft -= sleep;
		}
	} while (timeLeft > 0);
	if (!connected) {
		console.error('Cannot connect to MySQL');
		await client?.end().catch(console.error);
		await mysqlContainer?.stop().catch(console.error);
		throw lastError;
	}
});

afterAll(async () => {
	await client?.end().catch(console.error);
	await mysqlContainer?.stop().catch(console.error);
});

if (!fs.existsSync('tests/introspect/mysql')) {
	fs.mkdirSync('tests/introspect/mysql');
}

test('generated always column: link to another column', async () => {
	const schema = {
		users: mysqlTable('users', {
			id: int('id'),
			email: text('email'),
			generatedEmail: text('generatedEmail').generatedAlwaysAs(
				(): SQL => sql`\`email\``,
			),
		}),
	};

	const { statements, sqlStatements } = await introspectMySQLToFile(
		client,
		schema,
		'generated-link-column',
		'drizzle',
	);

	expect(statements.length).toBe(0);
	expect(sqlStatements.length).toBe(0);

	await client.query(`drop table users;`);
});

test('generated always column virtual: link to another column', async () => {
	const schema = {
		users: mysqlTable('users', {
			id: int('id'),
			email: text('email'),
			generatedEmail: text('generatedEmail').generatedAlwaysAs(
				(): SQL => sql`\`email\``,
				{ mode: 'virtual' },
			),
		}),
	};

	const { statements, sqlStatements } = await introspectMySQLToFile(
		client,
		schema,
		'generated-link-column-virtual',
		'drizzle',
	);

	expect(statements.length).toBe(0);
	expect(sqlStatements.length).toBe(0);

	await client.query(`drop table users;`);
});

test('Default value of character type column: char', async () => {
	const schema = {
		users: mysqlTable('users', {
			id: int('id'),
			sortKey: char('sortKey', { length: 255 }).default('0'),
		}),
	};

	const { statements, sqlStatements } = await introspectMySQLToFile(
		client,
		schema,
		'default-value-char-column',
		'drizzle',
	);

	expect(statements.length).toBe(0);
	expect(sqlStatements.length).toBe(0);

	await client.query(`drop table users;`);
});

test('Default value of character type column: varchar', async () => {
	const schema = {
		users: mysqlTable('users', {
			id: int('id'),
			sortKey: varchar('sortKey', { length: 255 }).default('0'),
		}),
	};

	const { statements, sqlStatements } = await introspectMySQLToFile(
		client,
		schema,
		'default-value-varchar-column',
		'drizzle',
	);

	expect(statements.length).toBe(0);
	expect(sqlStatements.length).toBe(0);

	await client.query(`drop table users;`);
});

<<<<<<< HEAD
test('introspect checks', async () => {
	const schema = {
		users: mysqlTable('users', {
			id: serial('id'),
			name: varchar('name', { length: 255 }),
			age: int('age'),
		}, (table) => ({
			someCheck: check('some_check', sql`${table.age} > 21`),
		})),
=======
test('view #1', async () => {
	const users = mysqlTable('users', { id: int('id') });
	const testView = mysqlView('some_view', { id: int('id') }).as(
		sql`select \`drizzle\`.\`users\`.\`id\` AS \`id\` from \`drizzle\`.\`users\``,
	);

	const schema = {
		users: users,
		testView,
>>>>>>> 8c3e1b5f
	};

	const { statements, sqlStatements } = await introspectMySQLToFile(
		client,
		schema,
<<<<<<< HEAD
		'introspect-checks',
=======
		'view-1',
>>>>>>> 8c3e1b5f
		'drizzle',
	);

	expect(statements.length).toBe(0);
	expect(sqlStatements.length).toBe(0);

<<<<<<< HEAD
	await client.query(`drop table users;`);
=======
	await client.query(`drop view some_view;`);
	await client.query(`drop table users;`);
});

test('view #2', async () => {
	// await client.query(`drop view some_view;`);

	const users = mysqlTable('some_users', { id: int('id') });
	const testView = mysqlView('some_view', { id: int('id') }).algorithm('temptable').sqlSecurity('definer').as(
		sql`SELECT * FROM ${users}`,
	);

	const schema = {
		users: users,
		testView,
	};

	const { statements, sqlStatements } = await introspectMySQLToFile(
		client,
		schema,
		'view-2',
		'drizzle',
	);

	expect(statements.length).toBe(0);
	expect(sqlStatements.length).toBe(0);

	await client.query(`drop table some_users;`);
>>>>>>> 8c3e1b5f
});<|MERGE_RESOLUTION|>--- conflicted
+++ resolved
@@ -1,10 +1,6 @@
 import Docker from 'dockerode';
 import { SQL, sql } from 'drizzle-orm';
-<<<<<<< HEAD
-import { char, check, int, mysqlTable, serial, text, varchar } from 'drizzle-orm/mysql-core';
-=======
-import { char, int, mysqlTable, mysqlView, text, varchar } from 'drizzle-orm/mysql-core';
->>>>>>> 8c3e1b5f
+import { char, check, int, mysqlTable, mysqlView, serial, text, varchar } from 'drizzle-orm/mysql-core';
 import * as fs from 'fs';
 import getPort from 'get-port';
 import { Connection, createConnection } from 'mysql2/promise';
@@ -170,7 +166,6 @@
 	await client.query(`drop table users;`);
 });
 
-<<<<<<< HEAD
 test('introspect checks', async () => {
 	const schema = {
 		users: mysqlTable('users', {
@@ -180,7 +175,21 @@
 		}, (table) => ({
 			someCheck: check('some_check', sql`${table.age} > 21`),
 		})),
-=======
+	};
+
+	const { statements, sqlStatements } = await introspectMySQLToFile(
+		client,
+		schema,
+		'introspect-checks',
+		'drizzle',
+	);
+
+	expect(statements.length).toBe(0);
+	expect(sqlStatements.length).toBe(0);
+
+	await client.query(`drop table users;`);
+});
+
 test('view #1', async () => {
 	const users = mysqlTable('users', { id: int('id') });
 	const testView = mysqlView('some_view', { id: int('id') }).as(
@@ -190,26 +199,18 @@
 	const schema = {
 		users: users,
 		testView,
->>>>>>> 8c3e1b5f
-	};
-
-	const { statements, sqlStatements } = await introspectMySQLToFile(
-		client,
-		schema,
-<<<<<<< HEAD
-		'introspect-checks',
-=======
+	};
+
+	const { statements, sqlStatements } = await introspectMySQLToFile(
+		client,
+		schema,
 		'view-1',
->>>>>>> 8c3e1b5f
-		'drizzle',
-	);
-
-	expect(statements.length).toBe(0);
-	expect(sqlStatements.length).toBe(0);
-
-<<<<<<< HEAD
-	await client.query(`drop table users;`);
-=======
+		'drizzle',
+	);
+
+	expect(statements.length).toBe(0);
+	expect(sqlStatements.length).toBe(0);
+
 	await client.query(`drop view some_view;`);
 	await client.query(`drop table users;`);
 });
@@ -238,5 +239,4 @@
 	expect(sqlStatements.length).toBe(0);
 
 	await client.query(`drop table some_users;`);
->>>>>>> 8c3e1b5f
 });