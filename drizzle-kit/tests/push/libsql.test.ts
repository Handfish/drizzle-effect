import { createClient } from '@libsql/client';
import chalk from 'chalk';
import { sql } from 'drizzle-orm';
import {
	blob,
	check,
	foreignKey,
	getTableConfig,
	index,
	int,
	integer,
	numeric,
	real,
	sqliteTable,
	sqliteView,
	text,
	uniqueIndex,
} from 'drizzle-orm/sqlite-core';
import { diffTestSchemasPushLibSQL } from 'tests/schemaDiffer';
import { expect, test } from 'vitest';

test('nothing changed in schema', async (t) => {
	const turso = createClient({
		url: ':memory:',
	});

	const users = sqliteTable('users', {
		id: integer('id').primaryKey().notNull(),
		name: text('name').notNull(),
		email: text('email'),
		textJson: text('text_json', { mode: 'json' }),
		blobJon: blob('blob_json', { mode: 'json' }),
		blobBigInt: blob('blob_bigint', { mode: 'bigint' }),
		numeric: numeric('numeric'),
		createdAt: integer('created_at', { mode: 'timestamp' }),
		createdAtMs: integer('created_at_ms', { mode: 'timestamp_ms' }),
		real: real('real'),
		text: text('text', { length: 255 }),
		role: text('role', { enum: ['admin', 'user'] }).default('user'),
		isConfirmed: integer('is_confirmed', {
			mode: 'boolean',
		}),
	});

	const schema1 = {
		users,

		customers: sqliteTable('customers', {
			id: integer('id').primaryKey(),
			address: text('address').notNull(),
			isConfirmed: integer('is_confirmed', { mode: 'boolean' }),
			registrationDate: integer('registration_date', { mode: 'timestamp_ms' })
				.notNull()
				.$defaultFn(() => new Date()),
			userId: integer('user_id')
				.references(() => users.id)
				.notNull(),
		}),

		posts: sqliteTable('posts', {
			id: integer('id').primaryKey(),
			content: text('content'),
			authorId: integer('author_id'),
		}),
	};

	const {
		sqlStatements,
		statements,
		columnsToRemove,
		infoToPrint,
		shouldAskForApprove,
		tablesToRemove,
		tablesToTruncate,
	} = await diffTestSchemasPushLibSQL(turso, schema1, schema1, [], false);
	expect(sqlStatements.length).toBe(0);
	expect(statements.length).toBe(0);
	expect(columnsToRemove!.length).toBe(0);
	expect(infoToPrint!.length).toBe(0);
	expect(shouldAskForApprove).toBe(false);
	expect(tablesToRemove!.length).toBe(0);
	expect(tablesToTruncate!.length).toBe(0);
	expect(shouldAskForApprove).toBe(false);
});

test('added, dropped index', async (t) => {
	const turso = createClient({
		url: ':memory:',
	});

	const users = sqliteTable('users', {
		id: integer('id').primaryKey().notNull(),
		name: text('name').notNull(),
		email: text('email'),
		textJson: text('text_json', { mode: 'json' }),
		blobJon: blob('blob_json', { mode: 'json' }),
		blobBigInt: blob('blob_bigint', { mode: 'bigint' }),
		numeric: numeric('numeric'),
		createdAt: integer('created_at', { mode: 'timestamp' }),
		createdAtMs: integer('created_at_ms', { mode: 'timestamp_ms' }),
		real: real('real'),
		text: text('text', { length: 255 }),
		role: text('role', { enum: ['admin', 'user'] }).default('user'),
		isConfirmed: integer('is_confirmed', {
			mode: 'boolean',
		}),
	});

	const schema1 = {
		users,
		customers: sqliteTable(
			'customers',
			{
				id: integer('id').primaryKey(),
				address: text('address').notNull(),
				isConfirmed: integer('is_confirmed', { mode: 'boolean' }),
				registrationDate: integer('registration_date', { mode: 'timestamp_ms' })
					.notNull()
					.$defaultFn(() => new Date()),
				userId: integer('user_id').notNull(),
			},
			(table) => ({
				uniqueIndex: uniqueIndex('customers_address_unique').on(table.address),
			}),
		),

		posts: sqliteTable('posts', {
			id: integer('id').primaryKey(),
			content: text('content'),
			authorId: integer('author_id'),
		}),
	};

	const schema2 = {
		users,
		customers: sqliteTable(
			'customers',
			{
				id: integer('id').primaryKey(),
				address: text('address').notNull(),
				isConfirmed: integer('is_confirmed', { mode: 'boolean' }),
				registrationDate: integer('registration_date', { mode: 'timestamp_ms' })
					.notNull()
					.$defaultFn(() => new Date()),
				userId: integer('user_id').notNull(),
			},
			(table) => ({
				uniqueIndex: uniqueIndex('customers_is_confirmed_unique').on(
					table.isConfirmed,
				),
			}),
		),

		posts: sqliteTable('posts', {
			id: integer('id').primaryKey(),
			content: text('content'),
			authorId: integer('author_id'),
		}),
	};

	const {
		sqlStatements,
		statements,
		columnsToRemove,
		infoToPrint,
		shouldAskForApprove,
		tablesToRemove,
		tablesToTruncate,
	} = await diffTestSchemasPushLibSQL(turso, schema1, schema2, [], false);

	expect(statements.length).toBe(2);
	expect(statements[0]).toStrictEqual({
		type: 'drop_index',
		tableName: 'customers',
		data: 'customers_address_unique;address;true;',
		schema: '',
	});
	expect(statements[1]).toStrictEqual({
		type: 'create_index',
		tableName: 'customers',
		data: 'customers_is_confirmed_unique;is_confirmed;true;',
		schema: '',
		internal: { indexes: {} },
	});

	expect(sqlStatements.length).toBe(2);
	expect(sqlStatements[0]).toBe(
		`DROP INDEX IF EXISTS \`customers_address_unique\`;`,
	);
	expect(sqlStatements[1]).toBe(
		`CREATE UNIQUE INDEX \`customers_is_confirmed_unique\` ON \`customers\` (\`is_confirmed\`);`,
	);

	expect(columnsToRemove!.length).toBe(0);
	expect(infoToPrint!.length).toBe(0);
	expect(shouldAskForApprove).toBe(false);
	expect(tablesToRemove!.length).toBe(0);
	expect(tablesToTruncate!.length).toBe(0);
});

test('added column not null and without default to table with data', async (t) => {
	const turso = createClient({
		url: ':memory:',
	});

	const schema1 = {
		companies: sqliteTable('companies', {
			id: integer('id').primaryKey(),
			name: text('name').notNull(),
		}),
	};

	const schema2 = {
		companies: sqliteTable('companies', {
			id: integer('id').primaryKey(),
			name: text('name').notNull(),
			age: integer('age').notNull(),
		}),
	};

	const table = getTableConfig(schema1.companies);

	const seedStatements = [
		`INSERT INTO \`${table.name}\` ("${schema1.companies.name.name}") VALUES ('drizzle');`,
		`INSERT INTO \`${table.name}\` ("${schema1.companies.name.name}") VALUES ('turso');`,
	];

	const {
		statements,
		sqlStatements,
		columnsToRemove,
		infoToPrint,
		shouldAskForApprove,
		tablesToRemove,
		tablesToTruncate,
	} = await diffTestSchemasPushLibSQL(
		turso,
		schema1,
		schema2,
		[],
		false,
		seedStatements,
	);

	expect(statements.length).toBe(1);
	expect(statements[0]).toStrictEqual({
		type: 'sqlite_alter_table_add_column',
		tableName: 'companies',
		column: {
			name: 'age',
			type: 'integer',
			primaryKey: false,
			notNull: true,
			autoincrement: false,
		},
		referenceData: undefined,
	});

	expect(sqlStatements.length).toBe(2);
	expect(sqlStatements[0]).toBe(`delete from companies;`);
	expect(sqlStatements[1]).toBe(
		`ALTER TABLE \`companies\` ADD \`age\` integer NOT NULL;`,
	);

	expect(columnsToRemove!.length).toBe(0);
	expect(infoToPrint!.length).toBe(1);
	expect(infoToPrint![0]).toBe(
		`· You're about to add not-null ${
			chalk.underline(
				'age',
			)
		} column without default value, which contains 2 items`,
	);
	expect(shouldAskForApprove).toBe(true);
	expect(tablesToRemove!.length).toBe(0);
	expect(tablesToTruncate!.length).toBe(1);
	expect(tablesToTruncate![0]).toBe('companies');
});

test('added column not null and without default to table without data', async (t) => {
	const turso = createClient({
		url: ':memory:',
	});

	const schema1 = {
		companies: sqliteTable('companies', {
			id: integer('id').primaryKey(),
			name: text('name').notNull(),
		}),
	};

	const schema2 = {
		companies: sqliteTable('companies', {
			id: integer('id').primaryKey(),
			name: text('name').notNull(),
			age: integer('age').notNull(),
		}),
	};

	const {
		sqlStatements,
		statements,
		columnsToRemove,
		infoToPrint,
		shouldAskForApprove,
		tablesToRemove,
		tablesToTruncate,
	} = await diffTestSchemasPushLibSQL(turso, schema1, schema2, [], false);

	expect(statements.length).toBe(1);
	expect(statements[0]).toStrictEqual({
		type: 'sqlite_alter_table_add_column',
		tableName: 'companies',
		column: {
			name: 'age',
			type: 'integer',
			primaryKey: false,
			notNull: true,
			autoincrement: false,
		},
		referenceData: undefined,
	});

	expect(sqlStatements.length).toBe(1);
	expect(sqlStatements[0]).toBe(
		`ALTER TABLE \`companies\` ADD \`age\` integer NOT NULL;`,
	);

	expect(infoToPrint!.length).toBe(0);
	expect(columnsToRemove!.length).toBe(0);
	expect(shouldAskForApprove).toBe(false);
	expect(tablesToRemove!.length).toBe(0);
	expect(tablesToTruncate!.length).toBe(0);
});

test('drop autoincrement. drop column with data', async (t) => {
	const turso = createClient({
		url: ':memory:',
	});

	const schema1 = {
		companies: sqliteTable('companies', {
			id: integer('id').primaryKey({ autoIncrement: true }),
			name: text('name'),
		}),
	};

	const schema2 = {
		companies: sqliteTable('companies', {
			id: integer('id').primaryKey({ autoIncrement: false }),
		}),
	};

	const table = getTableConfig(schema1.companies);
	const seedStatements = [
		`INSERT INTO \`${table.name}\` ("${schema1.companies.id.name}", "${schema1.companies.name.name}") VALUES (1, 'drizzle');`,
		`INSERT INTO \`${table.name}\` ("${schema1.companies.id.name}", "${schema1.companies.name.name}") VALUES (2, 'turso');`,
	];

	const {
		sqlStatements,
		statements,
		columnsToRemove,
		infoToPrint,
		shouldAskForApprove,
		tablesToRemove,
		tablesToTruncate,
	} = await diffTestSchemasPushLibSQL(
		turso,
		schema1,
		schema2,
		[],
		false,
		seedStatements,
	);

	expect(statements.length).toBe(1);
	expect(statements[0]).toStrictEqual({
		type: 'recreate_table',
		tableName: 'companies',
		columns: [
			{
				name: 'id',
				type: 'integer',
				autoincrement: false,
				notNull: true,
				primaryKey: true,
				generated: undefined,
			},
		],
		compositePKs: [],
		referenceData: [],
		uniqueConstraints: [],
		checkConstraints: [],
	});

	expect(sqlStatements.length).toBe(4);
	expect(sqlStatements[0]).toBe(
		`CREATE TABLE \`__new_companies\` (
\t\`id\` integer PRIMARY KEY NOT NULL
);\n`,
	);
	expect(sqlStatements[1]).toBe(`INSERT INTO \`__new_companies\`("id") SELECT "id" FROM \`companies\`;`);
	expect(sqlStatements[2]).toBe(`DROP TABLE \`companies\`;`);
	expect(sqlStatements[3]).toBe(
		`ALTER TABLE \`__new_companies\` RENAME TO \`companies\`;`,
	);

	expect(columnsToRemove!.length).toBe(1);
	expect(infoToPrint!.length).toBe(1);
	expect(infoToPrint![0]).toBe(
		`· You're about to delete ${
			chalk.underline(
				'name',
			)
		} column in companies table with 2 items`,
	);
	expect(shouldAskForApprove).toBe(true);
	expect(tablesToRemove!.length).toBe(0);
	expect(tablesToTruncate!.length).toBe(0);
});

test('change autoincrement. table is part of foreign key', async (t) => {
	const turso = createClient({
		url: ':memory:',
	});

	const companies1 = sqliteTable('companies', {
		id: integer('id').primaryKey({ autoIncrement: true }),
	});
	const users1 = sqliteTable('users', {
		id: integer('id').primaryKey({ autoIncrement: true }),
		name: text('name').unique(),
		companyId: integer('company_id').references(() => companies1.id),
	});
	const schema1 = {
		companies: companies1,
		users: users1,
	};

	const companies2 = sqliteTable('companies', {
		id: integer('id').primaryKey({ autoIncrement: false }),
	});
	const users2 = sqliteTable('users', {
		id: integer('id').primaryKey({ autoIncrement: true }),
		name: text('name').unique(),
		companyId: integer('company_id').references(() => companies2.id),
	});
	const schema2 = {
		companies: companies2,
		users: users2,
	};

	const { name: usersTableName } = getTableConfig(users1);
	const { name: companiesTableName } = getTableConfig(companies1);
	const seedStatements = [
		`INSERT INTO \`${usersTableName}\` ("${schema1.users.name.name}") VALUES ('drizzle');`,
		`INSERT INTO \`${usersTableName}\` ("${schema1.users.name.name}") VALUES ('turso');`,
		`INSERT INTO \`${companiesTableName}\` ("${schema1.companies.id.name}") VALUES (1);`,
		`INSERT INTO \`${companiesTableName}\` ("${schema1.companies.id.name}") VALUES (2);`,
	];

	const {
		statements,
		sqlStatements,
		columnsToRemove,
		infoToPrint,
		shouldAskForApprove,
		tablesToRemove,
		tablesToTruncate,
	} = await diffTestSchemasPushLibSQL(
		turso,
		schema1,
		schema2,
		[],
		false,
		seedStatements,
	);

	expect(statements.length).toBe(1);
	expect(statements[0]).toStrictEqual({
		type: 'recreate_table',
		tableName: 'companies',
		columns: [
			{
				name: 'id',
				type: 'integer',
				autoincrement: false,
				notNull: true,
				primaryKey: true,
				generated: undefined,
			},
		],
		compositePKs: [],
		referenceData: [],
		uniqueConstraints: [],
		checkConstraints: [],
	});

	expect(sqlStatements.length).toBe(4);
	expect(sqlStatements[0]).toBe(
		`CREATE TABLE \`__new_companies\` (
\t\`id\` integer PRIMARY KEY NOT NULL
);\n`,
	);
	expect(sqlStatements[1]).toBe(
		`INSERT INTO \`__new_companies\`("id") SELECT "id" FROM \`companies\`;`,
	);
	expect(sqlStatements[2]).toBe(`DROP TABLE \`companies\`;`);
	expect(sqlStatements[3]).toBe(
		`ALTER TABLE \`__new_companies\` RENAME TO \`companies\`;`,
	);

	expect(columnsToRemove!.length).toBe(0);
	expect(infoToPrint!.length).toBe(0);
	expect(shouldAskForApprove).toBe(false);
	expect(tablesToRemove!.length).toBe(0);
	expect(tablesToTruncate!.length).toBe(0);
});

test('drop not null, add not null', async (t) => {
	const turso = createClient({
		url: ':memory:',
	});

	const schema1 = {
		users: sqliteTable('users', {
			id: int('id').primaryKey({ autoIncrement: true }),
			name: text('name').notNull(),
		}),
		posts: sqliteTable(
			'posts',
			{
				id: int('id').primaryKey({ autoIncrement: true }),
				name: text('name'),
				userId: int('user_id'),
			},
		),
	};

	const schema2 = {
		users: sqliteTable('users', {
			id: int('id').primaryKey({ autoIncrement: true }),
			name: text('name'),
		}),
		posts: sqliteTable(
			'posts',
			{
				id: int('id').primaryKey({ autoIncrement: true }),
				name: text('name').notNull(),
				userId: int('user_id'),
			},
		),
	};
	const {
		statements,
		sqlStatements,
		columnsToRemove,
		infoToPrint,
		shouldAskForApprove,
		tablesToRemove,
		tablesToTruncate,
	} = await diffTestSchemasPushLibSQL(
		turso,
		schema1,
		schema2,
		[],
	);

	expect(statements!.length).toBe(2);
	expect(statements![0]).toStrictEqual({
		columnAutoIncrement: false,
		columnDefault: undefined,
		columnName: 'name',
		columnNotNull: false,
		columnOnUpdate: undefined,
		columnPk: false,
		newDataType: 'text',
		schema: '',
		tableName: 'users',
		type: 'alter_table_alter_column_drop_notnull',
	});
	expect(statements![1]).toStrictEqual({
		columnAutoIncrement: false,
		columnDefault: undefined,
		columnName: 'name',
		columnNotNull: true,
		columnOnUpdate: undefined,
		columnPk: false,
		newDataType: 'text',
		schema: '',
		tableName: 'posts',
		type: 'alter_table_alter_column_set_notnull',
	});
	expect(sqlStatements!.length).toBe(2);
	expect(sqlStatements![0]).toBe(`ALTER TABLE \`users\` ALTER COLUMN "name" TO "name" text;`);
	expect(sqlStatements![1]).toBe(`ALTER TABLE \`posts\` ALTER COLUMN "name" TO "name" text NOT NULL;`);
	expect(columnsToRemove!.length).toBe(0);
	expect(infoToPrint!.length).toBe(0);
	expect(shouldAskForApprove).toBe(false);
	expect(tablesToRemove!.length).toBe(0);
	expect(tablesToTruncate!.length).toBe(0);
});

test('drop table with data', async (t) => {
	const turso = createClient({
		url: ':memory:',
	});

	const schema1 = {
		users: sqliteTable('users', {
			id: int('id').primaryKey({ autoIncrement: true }),
			name: text('name').notNull(),
		}),
		posts: sqliteTable(
			'posts',
			{
				id: int('id').primaryKey({ autoIncrement: true }),
				name: text('name'),
				userId: int('user_id'),
			},
		),
	};

	const schema2 = {
		posts: sqliteTable(
			'posts',
			{
				id: int('id').primaryKey({ autoIncrement: true }),
				name: text('name'),
				userId: int('user_id'),
			},
		),
	};

	const seedStatements = [
		`INSERT INTO \`users\` ("name") VALUES ('drizzle')`,
	];
	const {
		statements,
		sqlStatements,
		columnsToRemove,
		infoToPrint,
		shouldAskForApprove,
		tablesToRemove,
		tablesToTruncate,
	} = await diffTestSchemasPushLibSQL(
		turso,
		schema1,
		schema2,
		[],
		false,
		seedStatements,
	);

	expect(statements!.length).toBe(1);
	expect(statements![0]).toStrictEqual({
		schema: undefined,
		tableName: 'users',
		type: 'drop_table',
	});

	expect(sqlStatements!.length).toBe(1);
	expect(sqlStatements![0]).toBe(`DROP TABLE \`users\`;`);
	expect(columnsToRemove!.length).toBe(0);
	expect(infoToPrint!.length).toBe(1);
	expect(infoToPrint![0]).toBe(`· You're about to delete ${chalk.underline('users')} table with 1 items`);
	expect(shouldAskForApprove).toBe(true);
	expect(tablesToRemove!.length).toBe(1);
	expect(tablesToRemove![0]).toBe('users');
	expect(tablesToTruncate!.length).toBe(0);
});

test('recreate table with nested references', async (t) => {
	const turso = createClient({
		url: ':memory:',
	});

	let users = sqliteTable('users', {
		id: int('id').primaryKey({ autoIncrement: true }),
		name: text('name'),
		age: integer('age'),
	});
	let subscriptions = sqliteTable('subscriptions', {
		id: int('id').primaryKey({ autoIncrement: true }),
		userId: integer('user_id').references(() => users.id),
		customerId: text('customer_id'),
	});
	const schema1 = {
		users: users,
		subscriptions: subscriptions,
		subscriptionMetadata: sqliteTable('subscriptions_metadata', {
			id: int('id').primaryKey({ autoIncrement: true }),
			subscriptionId: text('subscription_id').references(
				() => subscriptions.id,
			),
		}),
	};

	users = sqliteTable('users', {
		id: int('id').primaryKey({ autoIncrement: false }),
		name: text('name'),
		age: integer('age'),
	});
	const schema2 = {
		users: users,
		subscriptions: subscriptions,
		subscriptionMetadata: sqliteTable('subscriptions_metadata', {
			id: int('id').primaryKey({ autoIncrement: true }),
			subscriptionId: text('subscription_id').references(
				() => subscriptions.id,
			),
		}),
	};

	const {
		statements,
		sqlStatements,
		columnsToRemove,
		infoToPrint,
		shouldAskForApprove,
		tablesToRemove,
		tablesToTruncate,
	} = await diffTestSchemasPushLibSQL(turso, schema1, schema2, []);

	expect(statements!.length).toBe(1);
	expect(statements![0]).toStrictEqual({
		columns: [
			{
				autoincrement: false,
				name: 'id',
				notNull: true,
				generated: undefined,
				primaryKey: true,
				type: 'integer',
			},
			{
				autoincrement: false,
				name: 'name',
				notNull: false,
				generated: undefined,
				primaryKey: false,
				type: 'text',
			},
			{
				autoincrement: false,
				name: 'age',
				notNull: false,
				generated: undefined,
				primaryKey: false,
				type: 'integer',
			},
		],
		compositePKs: [],
		referenceData: [],
		tableName: 'users',
		type: 'recreate_table',
		uniqueConstraints: [],
		checkConstraints: [],
	});

	expect(sqlStatements!.length).toBe(4);
	expect(sqlStatements![0]).toBe(`CREATE TABLE \`__new_users\` (
\t\`id\` integer PRIMARY KEY NOT NULL,
\t\`name\` text,
\t\`age\` integer
);\n`);
	expect(sqlStatements![1]).toBe(
		`INSERT INTO \`__new_users\`("id", "name", "age") SELECT "id", "name", "age" FROM \`users\`;`,
	);
	expect(sqlStatements![2]).toBe(`DROP TABLE \`users\`;`);
	expect(sqlStatements![3]).toBe(
		`ALTER TABLE \`__new_users\` RENAME TO \`users\`;`,
	);

	expect(columnsToRemove!.length).toBe(0);
	expect(infoToPrint!.length).toBe(0);
	expect(shouldAskForApprove).toBe(false);
	expect(tablesToRemove!.length).toBe(0);
	expect(tablesToTruncate!.length).toBe(0);
});

test('recreate table with added column not null and without default', async (t) => {
	const turso = createClient({
		url: ':memory:',
	});

	const schema1 = {
		users: sqliteTable('users', {
			id: int('id').primaryKey({ autoIncrement: true }),
			name: text('name'),
			age: integer('age'),
		}),
	};

	const schema2 = {
		users: sqliteTable('users', {
			id: int('id').primaryKey({ autoIncrement: false }),
			name: text('name'),
			age: integer('age'),
			newColumn: text('new_column').notNull(),
		}),
	};

	const seedStatements = [
		`INSERT INTO \`users\` ("name", "age") VALUES ('drizzle', 12)`,
		`INSERT INTO \`users\` ("name", "age") VALUES ('turso', 12)`,
	];

	const {
		statements,
		sqlStatements,
		columnsToRemove,
		infoToPrint,
		shouldAskForApprove,
		tablesToRemove,
		tablesToTruncate,
	} = await diffTestSchemasPushLibSQL(
		turso,
		schema1,
		schema2,
		[],
		false,
		seedStatements,
	);

	expect(statements!.length).toBe(1);
	expect(statements![0]).toStrictEqual({
		columns: [
			{
				autoincrement: false,
				name: 'id',
				notNull: true,
				generated: undefined,
				primaryKey: true,
				type: 'integer',
			},
			{
				autoincrement: false,
				name: 'name',
				notNull: false,
				generated: undefined,
				primaryKey: false,
				type: 'text',
			},
			{
				autoincrement: false,
				name: 'age',
				notNull: false,
				generated: undefined,
				primaryKey: false,
				type: 'integer',
			},
			{
				autoincrement: false,
				name: 'new_column',
				notNull: true,
				generated: undefined,
				primaryKey: false,
				type: 'text',
			},
		],
		compositePKs: [],
		referenceData: [],
		tableName: 'users',
		type: 'recreate_table',
		uniqueConstraints: [],
		checkConstraints: [],
	});

	expect(sqlStatements!.length).toBe(4);
	expect(sqlStatements[0]).toBe('DELETE FROM \`users\`;');
	expect(sqlStatements![1]).toBe(`CREATE TABLE \`__new_users\` (
\t\`id\` integer PRIMARY KEY NOT NULL,
\t\`name\` text,
\t\`age\` integer,
\t\`new_column\` text NOT NULL
);\n`);
	expect(sqlStatements![2]).toBe(`DROP TABLE \`users\`;`);
	expect(sqlStatements![3]).toBe(
		`ALTER TABLE \`__new_users\` RENAME TO \`users\`;`,
	);

	expect(columnsToRemove!.length).toBe(0);
	expect(infoToPrint!.length).toBe(1);
	expect(infoToPrint![0]).toBe(
		`· You're about to add not-null ${
			chalk.underline('new_column')
		} column without default value to table, which contains 2 items`,
	);
	expect(shouldAskForApprove).toBe(true);
	expect(tablesToRemove!.length).toBe(0);
	expect(tablesToTruncate!.length).toBe(1);
	expect(tablesToTruncate![0]).toBe('users');
});

test('set not null with index', async (t) => {
	const turso = createClient({
		url: ':memory:',
	});

	const schema1 = {
		users: sqliteTable('users', {
			id: int('id').primaryKey({ autoIncrement: true }),
			name: text('name'),
		}, (table) => ({
			someIndex: index('users_name_index').on(table.name),
		})),
	};

	const schema2 = {
		users: sqliteTable('users', {
			id: int('id').primaryKey({ autoIncrement: true }),
			name: text('name').notNull(),
		}, (table) => ({
			someIndex: index('users_name_index').on(table.name),
		})),
	};

	const {
		statements,
		sqlStatements,
		columnsToRemove,
		infoToPrint,
		shouldAskForApprove,
		tablesToRemove,
		tablesToTruncate,
	} = await diffTestSchemasPushLibSQL(
		turso,
		schema1,
		schema2,
		[],
	);

	expect(statements!.length).toBe(1);
	expect(statements![0]).toStrictEqual({
		columnAutoIncrement: false,
		columnDefault: undefined,
		columnName: 'name',
		columnNotNull: true,
		columnOnUpdate: undefined,
		columnPk: false,
		newDataType: 'text',
		schema: '',
		tableName: 'users',
		type: 'alter_table_alter_column_set_notnull',
	});

	expect(statements.length).toBe(1);
	expect(statements[0]).toStrictEqual({
		type: 'alter_table_alter_column_set_notnull',
		tableName: 'users',
		columnName: 'name',
		schema: '',
		newDataType: 'text',
		columnDefault: undefined,
		columnOnUpdate: undefined,
		columnNotNull: true,
		columnAutoIncrement: false,
		columnPk: false,
	});

	expect(sqlStatements.length).toBe(3);
	expect(sqlStatements[0]).toBe(
		`DROP INDEX IF EXISTS "users_name_index";`,
	);
	expect(sqlStatements[1]).toBe(
		`ALTER TABLE \`users\` ALTER COLUMN "name" TO "name" text NOT NULL;`,
	);
	expect(sqlStatements[2]).toBe(
		`CREATE INDEX \`users_name_index\` ON \`users\` (\`name\`);`,
	);
	expect(columnsToRemove!.length).toBe(0), expect(infoToPrint!.length).toBe(0);
	expect(shouldAskForApprove).toBe(false);
	expect(tablesToRemove!.length).toBe(0);
	expect(tablesToTruncate!.length).toBe(0);
});

test('drop not null with two indexes', async (t) => {
	const turso = createClient({
		url: ':memory:',
	});

	const schema1 = {
		users: sqliteTable('users', {
			id: int('id').primaryKey({ autoIncrement: true }),
			name: text('name').notNull(),
			age: int('age').notNull(),
		}, (table) => ({
			someUniqeIndex: uniqueIndex('users_name_unique').on(table.name),
			someIndex: index('users_age_index').on(table.age),
		})),
	};

	const schema2 = {
		users: sqliteTable('users', {
			id: int('id').primaryKey({ autoIncrement: true }),
			name: text('name'),
			age: int('age').notNull(),
		}, (table) => ({
			someUniqeIndex: uniqueIndex('users_name_unique').on(table.name),
			someIndex: index('users_age_index').on(table.age),
		})),
	};

	const {
		statements,
		sqlStatements,
		columnsToRemove,
		infoToPrint,
		shouldAskForApprove,
		tablesToRemove,
		tablesToTruncate,
	} = await diffTestSchemasPushLibSQL(
		turso,
		schema1,
		schema2,
		[],
	);

	expect(statements.length).toBe(1);
	expect(statements[0]).toStrictEqual({
		type: 'alter_table_alter_column_drop_notnull',
		tableName: 'users',
		columnName: 'name',
		schema: '',
		newDataType: 'text',
		columnDefault: undefined,
		columnOnUpdate: undefined,
		columnNotNull: false,
		columnAutoIncrement: false,
		columnPk: false,
	});

	expect(sqlStatements.length).toBe(5);
	expect(sqlStatements[0]).toBe(
		`DROP INDEX IF EXISTS "users_name_unique";`,
	);
	expect(sqlStatements[1]).toBe(
		`DROP INDEX IF EXISTS "users_age_index";`,
	);
	expect(sqlStatements[2]).toBe(
		`ALTER TABLE \`users\` ALTER COLUMN "name" TO "name" text;`,
	);
	expect(sqlStatements[3]).toBe(
		`CREATE UNIQUE INDEX \`users_name_unique\` ON \`users\` (\`name\`);`,
	);
	expect(sqlStatements[4]).toBe(
		`CREATE INDEX \`users_age_index\` ON \`users\` (\`age\`);`,
	);
	expect(columnsToRemove!.length).toBe(0), expect(infoToPrint!.length).toBe(0);
	expect(shouldAskForApprove).toBe(false);
	expect(tablesToRemove!.length).toBe(0);
	expect(tablesToTruncate!.length).toBe(0);
});

<<<<<<< HEAD
test('add check constraint to table', async (t) => {
=======
test('create view', async () => {
>>>>>>> 8c3e1b5f
	const turso = createClient({
		url: ':memory:',
	});

<<<<<<< HEAD
	const schema1 = {
		users: sqliteTable('users', {
			id: int('id').primaryKey({ autoIncrement: false }),
			name: text('name'),
			age: integer('age'),
		}),
	};

	const schema2 = {
		users: sqliteTable('users', {
			id: int('id').primaryKey({ autoIncrement: false }),
			name: text('name'),
			age: integer('age'),
		}, (table) => ({
			someCheck: check('some_check', sql`${table.age} > 21`),
		})),
	};

	const {
		statements,
		sqlStatements,
		columnsToRemove,
		infoToPrint,
		shouldAskForApprove,
		tablesToRemove,
		tablesToTruncate,
	} = await diffTestSchemasPushLibSQL(
=======
	const table = sqliteTable('test', {
		id: int('id').primaryKey(),
	});

	const schema1 = {
		test: table,
	};

	const schema2 = {
		test: table,
		view: sqliteView('view').as((qb) => qb.select().from(table)),
	};

	const { statements, sqlStatements } = await diffTestSchemasPushLibSQL(
>>>>>>> 8c3e1b5f
		turso,
		schema1,
		schema2,
		[],
	);

<<<<<<< HEAD
	expect(statements!.length).toBe(1);
	expect(statements![0]).toStrictEqual({
		columns: [
			{
				autoincrement: false,
				name: 'id',
				notNull: true,
				generated: undefined,
				primaryKey: true,
				type: 'integer',
			},
			{
				autoincrement: false,
				name: 'name',
				notNull: false,
				generated: undefined,
				primaryKey: false,
				type: 'text',
			},
			{
				autoincrement: false,
				name: 'age',
				notNull: false,
				generated: undefined,
				primaryKey: false,
				type: 'integer',
			},
		],
		compositePKs: [],
		referenceData: [],
		tableName: 'users',
		type: 'recreate_table',
		uniqueConstraints: [],
		checkConstraints: ['some_check;"users"."age" > 21'],
	});

	expect(sqlStatements!.length).toBe(4);
	expect(sqlStatements![0]).toBe(`CREATE TABLE \`__new_users\` (
\t\`id\` integer PRIMARY KEY NOT NULL,
\t\`name\` text,
\t\`age\` integer,
\tCONSTRAINT "some_check" CHECK("__new_users"."age" > 21)
);\n`);
	expect(sqlStatements[1]).toBe(
		'INSERT INTO `__new_users`("id", "name", "age") SELECT "id", "name", "age" FROM `users`;',
	);
	expect(sqlStatements![2]).toBe(`DROP TABLE \`users\`;`);
	expect(sqlStatements![3]).toBe(
		`ALTER TABLE \`__new_users\` RENAME TO \`users\`;`,
	);

	expect(columnsToRemove!.length).toBe(0);
	expect(infoToPrint!.length).toBe(0);
	expect(shouldAskForApprove).toBe(false);
	expect(tablesToRemove!.length).toBe(0);
	expect(tablesToTruncate!.length).toBe(0);
});

test('drop check constraint', async (t) => {
=======
	expect(statements).toStrictEqual([
		{
			definition: 'select "id" from "test"',
			name: 'view',
			type: 'sqlite_create_view',
		},
	]);
	expect(sqlStatements).toStrictEqual([
		`CREATE VIEW \`view\` AS select "id" from "test";`,
	]);
});

test('drop view', async () => {
>>>>>>> 8c3e1b5f
	const turso = createClient({
		url: ':memory:',
	});

<<<<<<< HEAD
	const schema1 = {
		users: sqliteTable('users', {
			id: int('id').primaryKey({ autoIncrement: false }),
			name: text('name'),
			age: integer('age'),
		}, (table) => ({
			someCheck: check('some_check', sql`${table.age} > 21`),
		})),
	};

	const schema2 = {
		users: sqliteTable('users', {
			id: int('id').primaryKey({ autoIncrement: false }),
			name: text('name'),
			age: integer('age'),
		}),
	};

	const {
		statements,
		sqlStatements,
		columnsToRemove,
		infoToPrint,
		shouldAskForApprove,
		tablesToRemove,
		tablesToTruncate,
	} = await diffTestSchemasPushLibSQL(
=======
	const table = sqliteTable('test', {
		id: int('id').primaryKey(),
	});

	const schema1 = {
		test: table,
		view: sqliteView('view').as((qb) => qb.select().from(table)),
	};

	const schema2 = {
		test: table,
	};

	const { statements, sqlStatements } = await diffTestSchemasPushLibSQL(
>>>>>>> 8c3e1b5f
		turso,
		schema1,
		schema2,
		[],
	);

<<<<<<< HEAD
	expect(statements!.length).toBe(1);
	expect(statements![0]).toStrictEqual({
		columns: [
			{
				autoincrement: false,
				name: 'id',
				notNull: true,
				generated: undefined,
				primaryKey: true,
				type: 'integer',
			},
			{
				autoincrement: false,
				name: 'name',
				notNull: false,
				generated: undefined,
				primaryKey: false,
				type: 'text',
			},
			{
				autoincrement: false,
				name: 'age',
				notNull: false,
				generated: undefined,
				primaryKey: false,
				type: 'integer',
			},
		],
		compositePKs: [],
		referenceData: [],
		tableName: 'users',
		type: 'recreate_table',
		uniqueConstraints: [],
		checkConstraints: [],
	});

	expect(sqlStatements!.length).toBe(4);
	expect(sqlStatements![0]).toBe(`CREATE TABLE \`__new_users\` (
\t\`id\` integer PRIMARY KEY NOT NULL,
\t\`name\` text,
\t\`age\` integer
);\n`);
	expect(sqlStatements[1]).toBe(
		'INSERT INTO `__new_users`("id", "name", "age") SELECT "id", "name", "age" FROM `users`;',
	);
	expect(sqlStatements![2]).toBe(`DROP TABLE \`users\`;`);
	expect(sqlStatements![3]).toBe(
		`ALTER TABLE \`__new_users\` RENAME TO \`users\`;`,
	);

	expect(columnsToRemove!.length).toBe(0);
	expect(infoToPrint!.length).toBe(0);
	expect(shouldAskForApprove).toBe(false);
	expect(tablesToRemove!.length).toBe(0);
	expect(tablesToTruncate!.length).toBe(0);
});

test('db has checks. Push with same names', async () => {
=======
	expect(statements).toStrictEqual([
		{
			name: 'view',
			type: 'drop_view',
		},
	]);
	expect(sqlStatements).toStrictEqual([
		'DROP VIEW \`view\`;',
	]);
});

test('alter view ".as"', async () => {
>>>>>>> 8c3e1b5f
	const turso = createClient({
		url: ':memory:',
	});

<<<<<<< HEAD
	const schema1 = {
		users: sqliteTable('users', {
			id: int('id').primaryKey({ autoIncrement: false }),
			name: text('name'),
			age: integer('age'),
		}, (table) => ({
			someCheck: check('some_check', sql`${table.age} > 21`),
		})),
	};

	const schema2 = {
		users: sqliteTable('users', {
			id: int('id').primaryKey({ autoIncrement: false }),
			name: text('name'),
			age: integer('age'),
		}, (table) => ({
			someCheck: check('some_check', sql`some new value`),
		})),
	};

	const {
		statements,
		sqlStatements,
		columnsToRemove,
		infoToPrint,
		shouldAskForApprove,
		tablesToRemove,
		tablesToTruncate,
	} = await diffTestSchemasPushLibSQL(
=======
	const table = sqliteTable('test', {
		id: int('id').primaryKey(),
	});

	const schema1 = {
		test: table,
		view: sqliteView('view').as((qb) => qb.select().from(table).where(sql`${table.id} = 1`)),
	};

	const schema2 = {
		test: table,
		view: sqliteView('view').as((qb) => qb.select().from(table)),
	};

	const { statements, sqlStatements } = await diffTestSchemasPushLibSQL(
>>>>>>> 8c3e1b5f
		turso,
		schema1,
		schema2,
		[],
<<<<<<< HEAD
		false,
		[],
	);
	expect(statements).toStrictEqual([]);
	expect(sqlStatements).toStrictEqual([]);
	expect(columnsToRemove!.length).toBe(0);
	expect(infoToPrint!.length).toBe(0);
	expect(shouldAskForApprove).toBe(false);
	expect(tablesToRemove!.length).toBe(0);
	expect(tablesToTruncate!.length).toBe(0);
=======
	);

	expect(statements.length).toBe(0);
	expect(sqlStatements.length).toBe(0);
>>>>>>> 8c3e1b5f
});<|MERGE_RESOLUTION|>--- conflicted
+++ resolved
@@ -1054,16 +1054,11 @@
 	expect(tablesToTruncate!.length).toBe(0);
 });
 
-<<<<<<< HEAD
 test('add check constraint to table', async (t) => {
-=======
-test('create view', async () => {
->>>>>>> 8c3e1b5f
-	const turso = createClient({
-		url: ':memory:',
-	});
-
-<<<<<<< HEAD
+	const turso = createClient({
+		url: ':memory:',
+	});
+
 	const schema1 = {
 		users: sqliteTable('users', {
 			id: int('id').primaryKey({ autoIncrement: false }),
@@ -1091,29 +1086,12 @@
 		tablesToRemove,
 		tablesToTruncate,
 	} = await diffTestSchemasPushLibSQL(
-=======
-	const table = sqliteTable('test', {
-		id: int('id').primaryKey(),
-	});
-
-	const schema1 = {
-		test: table,
-	};
-
-	const schema2 = {
-		test: table,
-		view: sqliteView('view').as((qb) => qb.select().from(table)),
-	};
-
-	const { statements, sqlStatements } = await diffTestSchemasPushLibSQL(
->>>>>>> 8c3e1b5f
 		turso,
 		schema1,
 		schema2,
 		[],
 	);
 
-<<<<<<< HEAD
 	expect(statements!.length).toBe(1);
 	expect(statements![0]).toStrictEqual({
 		columns: [
@@ -1173,7 +1151,175 @@
 });
 
 test('drop check constraint', async (t) => {
-=======
+	const turso = createClient({
+		url: ':memory:',
+	});
+
+	const schema1 = {
+		users: sqliteTable('users', {
+			id: int('id').primaryKey({ autoIncrement: false }),
+			name: text('name'),
+			age: integer('age'),
+		}, (table) => ({
+			someCheck: check('some_check', sql`${table.age} > 21`),
+		})),
+	};
+
+	const schema2 = {
+		users: sqliteTable('users', {
+			id: int('id').primaryKey({ autoIncrement: false }),
+			name: text('name'),
+			age: integer('age'),
+		}),
+	};
+
+	const {
+		statements,
+		sqlStatements,
+		columnsToRemove,
+		infoToPrint,
+		shouldAskForApprove,
+		tablesToRemove,
+		tablesToTruncate,
+	} = await diffTestSchemasPushLibSQL(
+		turso,
+		schema1,
+		schema2,
+		[],
+	);
+
+	expect(statements!.length).toBe(1);
+	expect(statements![0]).toStrictEqual({
+		columns: [
+			{
+				autoincrement: false,
+				name: 'id',
+				notNull: true,
+				generated: undefined,
+				primaryKey: true,
+				type: 'integer',
+			},
+			{
+				autoincrement: false,
+				name: 'name',
+				notNull: false,
+				generated: undefined,
+				primaryKey: false,
+				type: 'text',
+			},
+			{
+				autoincrement: false,
+				name: 'age',
+				notNull: false,
+				generated: undefined,
+				primaryKey: false,
+				type: 'integer',
+			},
+		],
+		compositePKs: [],
+		referenceData: [],
+		tableName: 'users',
+		type: 'recreate_table',
+		uniqueConstraints: [],
+		checkConstraints: [],
+	});
+
+	expect(sqlStatements!.length).toBe(4);
+	expect(sqlStatements![0]).toBe(`CREATE TABLE \`__new_users\` (
+\t\`id\` integer PRIMARY KEY NOT NULL,
+\t\`name\` text,
+\t\`age\` integer
+);\n`);
+	expect(sqlStatements[1]).toBe(
+		'INSERT INTO `__new_users`("id", "name", "age") SELECT "id", "name", "age" FROM `users`;',
+	);
+	expect(sqlStatements![2]).toBe(`DROP TABLE \`users\`;`);
+	expect(sqlStatements![3]).toBe(
+		`ALTER TABLE \`__new_users\` RENAME TO \`users\`;`,
+	);
+
+	expect(columnsToRemove!.length).toBe(0);
+	expect(infoToPrint!.length).toBe(0);
+	expect(shouldAskForApprove).toBe(false);
+	expect(tablesToRemove!.length).toBe(0);
+	expect(tablesToTruncate!.length).toBe(0);
+});
+
+test('db has checks. Push with same names', async () => {
+	const turso = createClient({
+		url: ':memory:',
+	});
+
+	const schema1 = {
+		users: sqliteTable('users', {
+			id: int('id').primaryKey({ autoIncrement: false }),
+			name: text('name'),
+			age: integer('age'),
+		}, (table) => ({
+			someCheck: check('some_check', sql`${table.age} > 21`),
+		})),
+	};
+
+	const schema2 = {
+		users: sqliteTable('users', {
+			id: int('id').primaryKey({ autoIncrement: false }),
+			name: text('name'),
+			age: integer('age'),
+		}, (table) => ({
+			someCheck: check('some_check', sql`some new value`),
+		})),
+	};
+
+	const {
+		statements,
+		sqlStatements,
+		columnsToRemove,
+		infoToPrint,
+		shouldAskForApprove,
+		tablesToRemove,
+		tablesToTruncate,
+	} = await diffTestSchemasPushLibSQL(
+		turso,
+		schema1,
+		schema2,
+		[],
+		false,
+		[],
+	);
+	expect(statements).toStrictEqual([]);
+	expect(sqlStatements).toStrictEqual([]);
+	expect(columnsToRemove!.length).toBe(0);
+	expect(infoToPrint!.length).toBe(0);
+	expect(shouldAskForApprove).toBe(false);
+	expect(tablesToRemove!.length).toBe(0);
+	expect(tablesToTruncate!.length).toBe(0);
+});
+
+test('create view', async () => {
+	const turso = createClient({
+		url: ':memory:',
+	});
+
+	const table = sqliteTable('test', {
+		id: int('id').primaryKey(),
+	});
+
+	const schema1 = {
+		test: table,
+	};
+
+	const schema2 = {
+		test: table,
+		view: sqliteView('view').as((qb) => qb.select().from(table)),
+	};
+
+	const { statements, sqlStatements } = await diffTestSchemasPushLibSQL(
+		turso,
+		schema1,
+		schema2,
+		[],
+	);
+
 	expect(statements).toStrictEqual([
 		{
 			definition: 'select "id" from "test"',
@@ -1187,40 +1333,10 @@
 });
 
 test('drop view', async () => {
->>>>>>> 8c3e1b5f
-	const turso = createClient({
-		url: ':memory:',
-	});
-
-<<<<<<< HEAD
-	const schema1 = {
-		users: sqliteTable('users', {
-			id: int('id').primaryKey({ autoIncrement: false }),
-			name: text('name'),
-			age: integer('age'),
-		}, (table) => ({
-			someCheck: check('some_check', sql`${table.age} > 21`),
-		})),
-	};
-
-	const schema2 = {
-		users: sqliteTable('users', {
-			id: int('id').primaryKey({ autoIncrement: false }),
-			name: text('name'),
-			age: integer('age'),
-		}),
-	};
-
-	const {
-		statements,
-		sqlStatements,
-		columnsToRemove,
-		infoToPrint,
-		shouldAskForApprove,
-		tablesToRemove,
-		tablesToTruncate,
-	} = await diffTestSchemasPushLibSQL(
-=======
+	const turso = createClient({
+		url: ':memory:',
+	});
+
 	const table = sqliteTable('test', {
 		id: int('id').primaryKey(),
 	});
@@ -1235,73 +1351,12 @@
 	};
 
 	const { statements, sqlStatements } = await diffTestSchemasPushLibSQL(
->>>>>>> 8c3e1b5f
 		turso,
 		schema1,
 		schema2,
 		[],
 	);
 
-<<<<<<< HEAD
-	expect(statements!.length).toBe(1);
-	expect(statements![0]).toStrictEqual({
-		columns: [
-			{
-				autoincrement: false,
-				name: 'id',
-				notNull: true,
-				generated: undefined,
-				primaryKey: true,
-				type: 'integer',
-			},
-			{
-				autoincrement: false,
-				name: 'name',
-				notNull: false,
-				generated: undefined,
-				primaryKey: false,
-				type: 'text',
-			},
-			{
-				autoincrement: false,
-				name: 'age',
-				notNull: false,
-				generated: undefined,
-				primaryKey: false,
-				type: 'integer',
-			},
-		],
-		compositePKs: [],
-		referenceData: [],
-		tableName: 'users',
-		type: 'recreate_table',
-		uniqueConstraints: [],
-		checkConstraints: [],
-	});
-
-	expect(sqlStatements!.length).toBe(4);
-	expect(sqlStatements![0]).toBe(`CREATE TABLE \`__new_users\` (
-\t\`id\` integer PRIMARY KEY NOT NULL,
-\t\`name\` text,
-\t\`age\` integer
-);\n`);
-	expect(sqlStatements[1]).toBe(
-		'INSERT INTO `__new_users`("id", "name", "age") SELECT "id", "name", "age" FROM `users`;',
-	);
-	expect(sqlStatements![2]).toBe(`DROP TABLE \`users\`;`);
-	expect(sqlStatements![3]).toBe(
-		`ALTER TABLE \`__new_users\` RENAME TO \`users\`;`,
-	);
-
-	expect(columnsToRemove!.length).toBe(0);
-	expect(infoToPrint!.length).toBe(0);
-	expect(shouldAskForApprove).toBe(false);
-	expect(tablesToRemove!.length).toBe(0);
-	expect(tablesToTruncate!.length).toBe(0);
-});
-
-test('db has checks. Push with same names', async () => {
-=======
 	expect(statements).toStrictEqual([
 		{
 			name: 'view',
@@ -1314,42 +1369,10 @@
 });
 
 test('alter view ".as"', async () => {
->>>>>>> 8c3e1b5f
-	const turso = createClient({
-		url: ':memory:',
-	});
-
-<<<<<<< HEAD
-	const schema1 = {
-		users: sqliteTable('users', {
-			id: int('id').primaryKey({ autoIncrement: false }),
-			name: text('name'),
-			age: integer('age'),
-		}, (table) => ({
-			someCheck: check('some_check', sql`${table.age} > 21`),
-		})),
-	};
-
-	const schema2 = {
-		users: sqliteTable('users', {
-			id: int('id').primaryKey({ autoIncrement: false }),
-			name: text('name'),
-			age: integer('age'),
-		}, (table) => ({
-			someCheck: check('some_check', sql`some new value`),
-		})),
-	};
-
-	const {
-		statements,
-		sqlStatements,
-		columnsToRemove,
-		infoToPrint,
-		shouldAskForApprove,
-		tablesToRemove,
-		tablesToTruncate,
-	} = await diffTestSchemasPushLibSQL(
-=======
+	const turso = createClient({
+		url: ':memory:',
+	});
+
 	const table = sqliteTable('test', {
 		id: int('id').primaryKey(),
 	});
@@ -1365,26 +1388,12 @@
 	};
 
 	const { statements, sqlStatements } = await diffTestSchemasPushLibSQL(
->>>>>>> 8c3e1b5f
 		turso,
 		schema1,
 		schema2,
 		[],
-<<<<<<< HEAD
-		false,
-		[],
-	);
-	expect(statements).toStrictEqual([]);
-	expect(sqlStatements).toStrictEqual([]);
-	expect(columnsToRemove!.length).toBe(0);
-	expect(infoToPrint!.length).toBe(0);
-	expect(shouldAskForApprove).toBe(false);
-	expect(tablesToRemove!.length).toBe(0);
-	expect(tablesToTruncate!.length).toBe(0);
-=======
 	);
 
 	expect(statements.length).toBe(0);
 	expect(sqlStatements.length).toBe(0);
->>>>>>> 8c3e1b5f
 });